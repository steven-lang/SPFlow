'''
Created on July 02, 2018

@author: Alejandro Molina
'''
import numpy as np

from spn.algorithms.MPE import get_mpe_top_down_leaf, add_node_mpe
from spn.structure.leaves.histogram.Histograms import Histogram
from spn.structure.leaves.histogram.Inference import histogram_likelihood


def histogram_mode(node):
    areas = np.diff(node.breaks) * node.densities
    _x = np.argmax(areas)
    mode_value = node.bin_repr_points[_x]
    return mode_value


def histogram_bottom_up_ll(node, data=None, dtype=np.float64):
    probs = histogram_likelihood(node, data=data, dtype=dtype)

    mpe_ids = np.isnan(data[:, node.scope[0]])
    probs[mpe_ids] = histogram_mode(node)

    return probs


def histogram_top_down(node, input_vals, data=None):
    get_mpe_top_down_leaf(node, input_vals, data=data, mode=histogram_mode(node))


def add_histogram_mpe_support():
<<<<<<< HEAD
    add_node_mpe(Histogram, mpe_leaf)
=======
    add_node_mpe(Histogram, histogram_bottom_up_ll, histogram_top_down)
>>>>>>> daaeed81
<|MERGE_RESOLUTION|>--- conflicted
+++ resolved
@@ -31,8 +31,4 @@
 
 
 def add_histogram_mpe_support():
-<<<<<<< HEAD
-    add_node_mpe(Histogram, mpe_leaf)
-=======
-    add_node_mpe(Histogram, histogram_bottom_up_ll, histogram_top_down)
->>>>>>> daaeed81
+    add_node_mpe(Histogram, histogram_bottom_up_ll, histogram_top_down)