--- conflicted
+++ resolved
@@ -144,15 +144,12 @@
 def get_number_of_nodes(spn, node_type=Node):
     return len(get_nodes_by_type(spn, node_type))
 
-<<<<<<< HEAD
+
 def get_number_of_nodes(spn, node=Node):
     return len(get_nodes_by_type(spn, node))
 
 
-def get_number_of_layers(node):
-=======
 def get_depth(node):
->>>>>>> 6979696d
     node_depth = {}
 
     def count_layers(node):
