--- conflicted
+++ resolved
@@ -253,10 +253,7 @@
             logging.debug('\t\t created leaf {} for scope={} (in {:.5f} secs)'.format(node.__class__.__name__,
                                                                                       scope,
                                                                                       leaf_end_t - leaf_start_t))
-<<<<<<< HEAD
-=======
-            
->>>>>>> 2731529c
+
         else:
             raise Exception('Invalid operation: ' + operation)
 
