'''
Created on March 30, 2018

@author: Alejandro Molina
'''

import numpy as np

from spn.data.datasets import load_from_csv

from spn.algorithms.StructureLearning import get_next_operation, learn_structure
from spn.algorithms.Validity import is_valid
from spn.algorithms.splitting.Clustering import get_split_rows_KMeans
from spn.algorithms.splitting.RDC import get_split_cols_RDC_py, get_split_rows_RDC_py

from spn.structure.Base import Sum, assign_ids, Context, Leaf

from spn.structure.leaves.histogram.Histograms import create_histogram_leaf, Histogram
from spn.structure.leaves.parametric.Parametric import create_parametric_leaf, Parametric
from spn.structure.leaves.piecewise.PiecewiseLinear import create_piecewise_leaf, Linear
from spn.structure.leaves.conditional.Conditional import create_conditional_leaf, Conditional


def learn_classifier(data, ds_context, spn_learn_wrapper, label_idx, cpus=-1, rand_gen=None):
    spn = Sum()
    for label, count in zip(*np.unique(data[:, label_idx], return_counts=True)):
        branch = spn_learn_wrapper(data[data[:, label_idx] == label, :], ds_context, cpus=cpus, rand_gen=rand_gen)
        spn.children.append(branch)
        spn.weights.append(count / data.shape[0])

    spn.scope.extend(branch.scope)
    assign_ids(spn)

    valid, err = is_valid(spn)
    assert valid, "invalid spn: " + err

    return spn


def learn_mspn_with_missing(data, ds_context, cols="rdc", rows="kmeans", min_instances_slice=200, threshold=0.3,
                            linear=False, ohe=False, leaves=None, memory=None, rand_gen=None, cpus=-1):
    if leaves is None:
        # leaves = create_histogram_leaf
        leaves = create_piecewise_leaf

    if rand_gen is None:
        rand_gen = np.random.RandomState(17)

    def l_mspn_missing(data, ds_context, cols, rows, min_instances_slice, threshold, linear, ohe):
        if cols == "rdc":
            split_cols = get_split_cols_RDC_py(threshold, rand_gen=rand_gen, ohe=ohe, n_jobs=cpus)
        if rows == "rdc":
            split_rows = get_split_rows_RDC_py(rand_gen=rand_gen, ohe=ohe, n_jobs=cpus)
        elif rows == "kmeans":
            split_rows = get_split_rows_KMeans()

        if leaves is None:
            leaves = create_histogram_leaf

        nextop = get_next_operation(min_instances_slice)

        return learn_structure(data, ds_context, split_rows, split_cols, leaves, nextop)

    if memory:
        l_mspn_missing = memory.cache(l_mspn_missing)

    return l_mspn_missing(data, ds_context, cols, rows, min_instances_slice, threshold, linear, ohe)


def learn_mspn(data, ds_context, cols="rdc", rows="kmeans", min_instances_slice=200, threshold=0.3, ohe=False,
               leaves=None, memory=None, rand_gen=None, cpus=-1):
    if leaves is None:
        leaves = create_histogram_leaf

    if rand_gen is None:
        rand_gen = np.random.RandomState(17)

    def l_mspn(data, ds_context, cols, rows, min_instances_slice, threshold, ohe):
        if cols == "rdc":
            split_cols = get_split_cols_RDC_py(threshold, rand_gen=rand_gen, ohe=ohe, n_jobs=cpus)
        if rows == "rdc":
            split_rows = get_split_rows_RDC_py(rand_gen=rand_gen, ohe=ohe, n_jobs=cpus)
        elif rows == "kmeans":
            split_rows = get_split_rows_KMeans()

        nextop = get_next_operation(min_instances_slice)

        return learn_structure(data, ds_context, split_rows, split_cols, leaves, nextop)

    if memory:
        l_mspn = memory.cache(l_mspn)

    return l_mspn(data, ds_context, cols, rows, min_instances_slice, threshold, ohe)


def learn_parametric(data, ds_context, cols="rdc", rows="kmeans", min_instances_slice=200, threshold=0.3, ohe=False,
                     leaves=None, memory=None, rand_gen=None, cpus=-1):
    if leaves is None:
        leaves = create_parametric_leaf

    if rand_gen is None:
        rand_gen = np.random.RandomState(17)

    def learn_param(data, ds_context, cols, rows, min_instances_slice, threshold, ohe):
        if cols == "rdc":
            split_cols = get_split_cols_RDC_py(threshold, rand_gen=rand_gen, ohe=ohe, n_jobs=cpus)
        if rows == "rdc":
            split_rows = get_split_rows_RDC_py(rand_gen=rand_gen, ohe=ohe, n_jobs=cpus)
        elif rows == "kmeans":
            split_rows = get_split_rows_KMeans()

        nextop = get_next_operation(min_instances_slice)

        return learn_structure(data, ds_context, split_rows, split_cols, leaves, nextop)

    if memory:
        learn_param = memory.cache(learn_param)

    return learn_param(data, ds_context, cols, rows, min_instances_slice, threshold, ohe)


def learn_conditional(data, ds_context, scope=None, cols="ci", rows="rand_hp", min_instances_slice=200, threshold=0.01,
                      ohe=False,
                      leaves=None, memory=None):
    """
    :param data: np array
    :param ds_context: Context object
    :param scope: list of indices of output variables
    :param cols: column splitting method
    :param rows: row splitting method
    :param min_instances_slice: minimal instance slice
    :param threshold: threshold scalar
    :param ohe: ohe
    :param leaves: boolean
    :param memory: boolean
    :return: method to learn structure
    """
    if leaves is None:
        leaves = create_conditional_leaf

    def learn_cond(data, ds_context, scope, cols, rows, min_instances_slice, threshold, ohe):
        split_cols = None
        if cols == "ci":
            from spn.algorithms.splitting.RCoT import getCIGroup

            split_cols = getCIGroup(np.random.RandomState(17)) #(data, scope, threshold)
        else:
            raise ValueError('invalid independence test')
        if rows == "rand_hp":
            from spn.algorithms.splitting.Random import get_split_rows_random_partition

            split_rows = get_split_rows_random_partition(np.random.RandomState(17)) #(data, scope, threshold)
        elif rows == "kmeans":
            split_rows = get_split_rows_KMeans()
        else:
            # todo add other clustering?
            raise ValueError('invalid clustering method')

        nextop = get_next_operation(min_instances_slice)

        return learn_structure(data, ds_context, split_rows, split_cols, leaves, nextop, scope)

    if memory:
        learn_cond = memory.cache(learn_cond)

<<<<<<< HEAD
    return learn(data, ds_context, scope, cols, rows, min_instances_slice, threshold, ohe)


def learn_leaf_from_context(data, ds_context, scope):
    '''
    Wrapper function to infer leaf type from the context object
    :param data: np.array: the data slice
    :param ds_context: Context: the context oobject for the data/spn
    :param scope: List: the scope of the variables
    :return: a correct leaf
    '''
    assert len(scope) == 1, "scope for more than one variable?"
    idx = scope[0]

    conditional_type = ds_context.parametric_type[idx]
    assert issubclass(conditional_type, Leaf), 'no instance of leaf '

    if issubclass(conditional_type, Parametric):
        return create_parametric_leaf(data, ds_context, scope)
    if issubclass(conditional_type, Conditional):
        return create_conditional_leaf(data, ds_context, scope)
    if issubclass(conditional_type, Histogram):
        return create_histogram_leaf(data, ds_context, scope)
    if issubclass(conditional_type, Linear):
        return create_piecewise_leaf(data, ds_context, scope)
    print(conditional_type)
    raise Exception('No fitting leaf type found')


def learn_piecewise_from_data(data_file, header=0, min_instances=25, independence_threshold=0.1, histogram=True):
    '''
    Learning wrapper for automatically building an SPN from a datafile

    :param data_file: String: location of the data csv
    :param header: Int: row of the data header
    :param min_instances: Int: minimum data instances per leaf node
    :param independence_threshold: Float: threshold for the independence test
    :param histogram: Boolean: use histogram for categorical data?
    :return: a valid spn, a data dictionary
    '''
    data, feature_types, data_dictionary = load_from_csv(data_file, header, histogram)
    context = Context(parametric_types=feature_types).add_domains(data)
    spn = learn_mspn(data,
                     context,
                     min_instances_slice=min_instances,
                     threshold=independence_threshold,
                     ohe=False,
                     leaves=learn_leaf_from_context)
    assert is_valid(spn), 'No valid spn could be created from datafile'
    return spn, data_dictionary, context
=======
    return learn_cond(data, ds_context, scope, cols, rows, min_instances_slice, threshold, ohe)
>>>>>>> 1c238aa1
<|MERGE_RESOLUTION|>--- conflicted
+++ resolved
@@ -162,9 +162,8 @@
 
     if memory:
         learn_cond = memory.cache(learn_cond)
-
-<<<<<<< HEAD
-    return learn(data, ds_context, scope, cols, rows, min_instances_slice, threshold, ohe)
+    return learn_cond(data, ds_context, scope, cols, rows, min_instances_slice,
+                  threshold, ohe)
 
 
 def learn_leaf_from_context(data, ds_context, scope):
@@ -213,7 +212,4 @@
                      ohe=False,
                      leaves=learn_leaf_from_context)
     assert is_valid(spn), 'No valid spn could be created from datafile'
-    return spn, data_dictionary, context
-=======
-    return learn_cond(data, ds_context, scope, cols, rows, min_instances_slice, threshold, ohe)
->>>>>>> 1c238aa1
+    return spn, data_dictionary, context